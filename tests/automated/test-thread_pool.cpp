--- conflicted
+++ resolved
@@ -9,11 +9,7 @@
 using namespace kangsw;
 using namespace std;
 namespace kangsw::thread_pool_test {
-<<<<<<< HEAD
 TEST_CASE("thread pool default operation", "[.]")
-=======
-TEST_CASE("[timer_thread_pool] thread pool default operation")
->>>>>>> 75173177
 {
     constexpr int NUM_CASE = 1024;
     printf("<< THREAD POOL TEST >>");
@@ -150,23 +146,17 @@
     auto max_v = std::reduce(errors.end() - percent_5, errors.end()) / percent_5;
 
     auto to_micro = [](auto value) { return duration<double, std::micro>(value).count(); };
-<<<<<<< HEAD
-    WARN("Num Case         : " << NUM_CASE);
-    WARN("Average Error Is : " << to_micro(avg_err) << " us");
-    WARN("Min Error        : " << to_micro(min_v) << " us");
-    WARN("Average Wait     : " << to_micro(workers.average_wait()) << " us");
-    WARN("Max Error        : " << to_micro(max_v) << " us");
-    WARN("Num of 5% Sample : " << percent_5);
-    WARN("Num of Workers   : " << workers.num_workers());
-=======
-    INFO("Num Case         : " << NUM_CASE);
-    INFO("Average Error Is : " << to_micro(avg_err) << " us");
-    INFO("Min Error        : " << to_micro(min_v) << " us");
-    INFO("Average Wait     : " << to_micro(workers.average_wait()) << " us");
-    INFO("Max Error        : " << to_micro(max_v) << " us");
+    auto min_mult_by_N = (to_micro(min_v) * NUM_CASE);
+    auto max_div_by_N = to_micro(max_v) / NUM_CASE;
+    INFO("Num Case        : " << NUM_CASE);
+    INFO("Average Error Is: " << to_micro(avg_err) << " us");
+    INFO("Min Error       : " << to_micro(min_v) << " us");
+    INFO("Max Div by N    : " << max_div_by_N << " us");
+    INFO("Average Wait    : " << to_micro(workers.average_wait()) << " us");
+    INFO("Max Error       : " << to_micro(max_v) << " us");
+    INFO("Min Mult by N   : " << min_mult_by_N << " us");
     CAPTURE(percent_5);
     CAPTURE(workers.num_workers());
->>>>>>> 75173177
     REQUIRE(to_micro(min_v) < 500);
 }
 } // namespace kangsw::thread_pool_test